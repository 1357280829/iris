--- conflicted
+++ resolved
@@ -492,17 +492,12 @@
 			continue
 		}
 
-<<<<<<< HEAD
-		requestPath := s.RequestPath[strings.Index(s.RequestPath, api.relativePath)+len(api.relativePath):]
-		routes = append(routes, api.CreateRoutes([]string{http.MethodGet}, requestPath, h)...)
-=======
 		slashIdx := strings.IndexByte(s.RequestPath, '/')
 		if slashIdx == -1 {
 			slashIdx = 0
 		}
 		requestPath = s.RequestPath[slashIdx:]
-		routes = append(routes, api.createRoutes([]string{http.MethodGet}, requestPath, h)...)
->>>>>>> 137fa92d
+		routes = append(routes, api.CreateRoutes([]string{http.MethodGet}, requestPath, h)...)
 		getRoute.StaticSites = append(getRoute.StaticSites, s)
 	}
 
